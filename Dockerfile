--- conflicted
+++ resolved
@@ -1,23 +1,9 @@
-<<<<<<< HEAD
 # Etapa base
-=======
-# =============================================
-# Multi-stage Dockerfile optimizado con pnpm
-# =============================================
-
-# ==================== Base ====================
->>>>>>> 223fc230
 FROM node:24-alpine AS base
 WORKDIR /app
 
 # Instalar pnpm
 RUN corepack enable && corepack prepare pnpm@latest --activate
-<<<<<<< HEAD
-=======
-
-# Instalar dependencias del sistema necesarias
-RUN apk add --no-cache openssl curl
->>>>>>> 223fc230
 
 # --- Dependencias ---
 FROM base AS dependencies
@@ -26,16 +12,9 @@
 COPY package.json pnpm-lock.yaml ./
 
 # Copiar el schema de Prisma ANTES de instalar dependencias
-<<<<<<< HEAD
 COPY prisma ./prisma
 
 # Instalar TODAS las dependencias (incluyendo devDependencies para el build)
-=======
-COPY prisma ./prisma/
-
-# Instalar TODAS las dependencias (incluyendo devDependencies para el build)
-# pnpm install ejecutará automáticamente el postinstall (prisma generate)
->>>>>>> 223fc230
 RUN pnpm install --frozen-lockfile
 
 # --- Builder ---
@@ -46,9 +25,9 @@
 COPY --from=dependencies /app/prisma ./prisma
 
 # Copiar todo el código fuente
+# Copiar todo el código fuente
 COPY . .
 
-<<<<<<< HEAD
 # Deshabilitar la telemetría de Next.js
 ENV NEXT_TELEMETRY_DISABLED=1
 
@@ -70,35 +49,8 @@
 COPY --from=builder /app/node_modules ./node_modules
 COPY --from=builder /app/package.json ./package.json
 COPY --from=builder /app/prisma ./prisma
-=======
-# Variables de entorno para el build
-ENV NEXT_TELEMETRY_DISABLED=1
-ENV DATABASE_URL="postgresql://dummy:dummy@dummy:5432/dummy"
-
-# Construir la aplicación Next.js
-RUN pnpm run build
-
-# ==================== Production Runner ====================
-FROM node:24-alpine AS runner
-
-WORKDIR /app
-
-# Instalar dependencias del sistema para producción
-RUN apk add --no-cache \
-    openssl \
-    curl \
-    bash \
-    dcron
-
-# Configurar zona horaria para Colombia
-ENV TZ=America/Bogota
-RUN apk add --no-cache tzdata && \
-    ln -snf /usr/share/zoneinfo/$TZ /etc/localtime && \
-    echo $TZ > /etc/timezone
->>>>>>> 223fc230
 
 
-<<<<<<< HEAD
 # Cambiar al usuario no-root
 USER nextjs
 
@@ -107,68 +59,8 @@
 ENV NEXT_SHARP_PATH=/app/node_modules/sharp
 
 # Exponer el puerto
-=======
-# Habilitar pnpm
-RUN corepack enable && corepack prepare pnpm@latest --activate
-
-# Copiar archivos necesarios desde builder
-COPY --from=builder /app/public ./public
-COPY --from=builder --chown=nextjs:nodejs /app/.next ./.next
-COPY --from=builder /app/node_modules ./node_modules
-COPY --from=builder /app/package.json ./package.json
-COPY --from=builder /app/prisma ./prisma
-
-# Crear directorio de logs con permisos correctos
-RUN mkdir -p /app/logs && chown -R nextjs:nodejs /app/logs
-
-# Configurar cron job para sincronización diaria (6 AM)
-RUN echo "0 6 * * * cd /app && curl -X GET -H \"Authorization: Bearer \$CRON_SECRET\" http://localhost:3000/api/v1/cron/sync-phidias >> /app/logs/cron.log 2>&1" > /etc/crontabs/nextjs
-
-# Crear script de inicio optimizado
-RUN echo '#!/bin/sh\n\
-set -e\n\
-\n\
-echo "=== Starting Student Tracking Application ==="\n\
-\n\
-# Iniciar cron en background\n\
-crond -b -l 2\n\
-echo "✓ Cron service started"\n\
-\n\
-# Crear archivos de logs\n\
-touch /app/logs/cron.log /app/logs/app.log\n\
-echo "✓ Log files created"\n\
-\n\
-# Ejecutar migraciones de Prisma\n\
-echo "Running database migrations..."\n\
-pnpm run prisma:migrate || echo "⚠ Migration failed or no migrations needed"\n\
-echo "✓ Migrations completed"\n\
-\n\
-# Ejecutar la aplicación\n\
-echo "Starting Next.js application..."\n\
-exec pnpm run start' > /app/start.sh && \
-    chmod +x /app/start.sh && \
-    chown nextjs:nodejs /app/start.sh
-
-# Variables de entorno de producción
-ENV NODE_ENV=production
-ENV NEXT_TELEMETRY_DISABLED=1
-ENV NEXT_SHARP_PATH=/app/node_modules/sharp
-
-# Cambiar ownership de archivos
-RUN chown -R nextjs:nodejs /app
-
-# Cambiar a usuario no-root
-USER nextjs
-
-# Exponer puerto de Next.js
->>>>>>> 223fc230
 EXPOSE 3000
 
 # Comando para ejecutar la aplicación
 CMD ["sh", "-c", "npx prisma migrate deploy && npm run start"]
 
-<<<<<<< HEAD
-=======
-# Ejecutar aplicación
-CMD ["/app/start.sh"]
->>>>>>> 223fc230
